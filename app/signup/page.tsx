<<<<<<< HEAD
"use client";

import { useState, useEffect, useCallback } from "react";
import { useRouter } from "next/navigation";
import { useForm } from "@tanstack/react-form";
import { Input } from "@/components/ui/input";
import { Button } from "@/components/ui/button";
import { SignupSchema, USStateTerritorySchema } from "@/lib/schemas/user";
import { z } from "zod";
import type { USStateTerritory } from "@/lib/schemas/user";

const US_STATES = USStateTerritorySchema.options as readonly USStateTerritory[];

type SupabaseSession = { access_token: string } | null;
type SupabaseUser = { id: string; email?: string } | null;

type SupabaseAuthLike = {
  getSession: () => Promise<{ data: { session: SupabaseSession } }>;
  getUser: () => Promise<{ data?: { user?: SupabaseUser } }>;
  onAuthStateChange: (cb: (event: string, session: unknown) => void) => {
    data: { subscription: { unsubscribe: () => void } };
  };
  signUp?: (
    opts: unknown,
  ) => Promise<{ data?: unknown; error?: { message?: string } | null }>;
  resend?: (opts: unknown) => Promise<{ error?: { message?: string } | null }>;
  updateUser?: (opts: unknown) => Promise<unknown>;
};

type SupabaseClientLike = {
  auth: SupabaseAuthLike;
};

export default function SignupPage() {
  const router = useRouter();

  const [supabase, setSupabase] = useState<SupabaseClientLike | null>(null);
  const [loading, setLoading] = useState(false);
  const [error, setError] = useState<string | null>(null);
  const [info, setInfo] = useState<string | null>(null);
  const [preparedEmail, setPreparedEmail] = useState<string | null>(null);

  function isPromise<T = unknown>(v: unknown): v is Promise<T> {
    return !!v && typeof (v as { then?: unknown }).then === "function";
  }

  useEffect(() => {
    if (typeof window === "undefined") return;
    let mounted = true;
    (async () => {
      try {
        const mod = await import("@/utils/supabase/client");
        if (!mounted) return;
        // createClient might return a client or a Promise<client>; handle both
        const maybe = mod.createClient();
        const client = isPromise(maybe) ? await maybe : (maybe as unknown);
        setSupabase(client as SupabaseClientLike);
      } catch (err) {
        // keep UI alive; show optional message in console

        console.error("Failed to load supabase client:", err);
      }
    })();
    return () => {
      mounted = false;
    };
  }, []);

  function toE164US(input?: string) {
    if (!input) return "";
    const d = input.replace(/\D/g, "");
    if (d.length === 10) return `+1${d}`;
    if (d.length === 11 && d.startsWith("1")) return `+${d}`;
    return "";
  }

  const tryAutoOnboard = useCallback(async (): Promise<void> => {
    if (!supabase) return;
    try {
      const {
        data: { session },
      } = await supabase.auth.getSession();
      if (!session) return;

      // If profile already exists, nothing to do
      const exists = await fetch("/api/user/profile/me", { cache: "no-store" });
      if (exists.ok) return;

      // read draft from user metadata
      const { data: userData } = await supabase.auth.getUser();
      const userMeta = (
        userData?.user as { user_metadata?: unknown } | undefined
      )?.user_metadata as { profileDraft?: unknown } | undefined;
      const draft = userMeta?.profileDraft as
        | Record<string, unknown>
        | undefined;
      if (!draft) return;

      const payload = {
        username: String(draft["username"] ?? ""),
        first_name: String(draft["firstName"] ?? ""),
        last_name: String(draft["lastName"] ?? ""),
        email: String(draft["email"] ?? ""),
        phone_number: toE164US(String(draft["phoneNumber"] ?? "")),
        street_address: String(draft["streetAddress"] ?? ""),
        address_line_2:
          draft["addressLine2"] == null ? null : String(draft["addressLine2"]),
        city: String(draft["city"] ?? ""),
        state_or_territory: String(draft["stateOrTerritory"] ?? ""),
        postal_code: String(draft["postalCode"] ?? ""),
        country: String(draft["country"] ?? "USA"),
        role: String(draft["role"] ?? "customer"),
      };

      const resp = await fetch("/api/user/onboard", {
        method: "POST",
        headers: {
          "Content-Type": "application/json",
          Authorization: `Bearer ${session.access_token}`,
        },
        body: JSON.stringify(payload),
      });

      if (resp.ok) {
        try {
          await supabase.auth.updateUser?.({ data: { profileDraft: null } });
        } catch {
          // ignore
        }
        router.push("/dashboard");
      } else {
        console.warn("Auto-onboard failed:", await resp.text());
      }
    } catch (caught) {
      console.error("tryAutoOnboard error:", caught);
    }
  }, [supabase, router]);

  // subscribe to auth state and trigger auto-onboard on SIGNED_IN
  useEffect(() => {
    if (!supabase) return;
    void tryAutoOnboard();

    const {
      data: { subscription },
    } = supabase.auth.onAuthStateChange((event: string, session: unknown) => {
      if (event === "SIGNED_IN" && session) {
        void tryAutoOnboard();
      }
    });

    return () => {
      try {
        subscription.unsubscribe();
      } catch {
        // ignore
      }
    };
  }, [supabase, tryAutoOnboard]);

  // redirect client-side if already signed in
  useEffect(() => {
    if (!supabase) return;
    (async () => {
      try {
        const { data: userPayload } = await supabase.auth.getUser();
        const user = (userPayload as { user?: unknown } | undefined)?.user;
        if (user) router.push("/dashboard");
      } catch {
        // ignore
      }
    })();
  }, [supabase, router]);

  const form = useForm({
    defaultValues: {
      username: "",
      email: "",
      password: "",
      confirmPassword: "",
      firstName: "",
      lastName: "",
      phoneNumber: "",
      streetAddress: "",
      addressLine2: "",
      city: "",
      stateOrTerritory: "" as
        | ""
        | "AL"
        | "AK"
        | "AZ"
        | "AR"
        | "CA"
        | "CO"
        | "CT"
        | "DE"
        | "DC"
        | "FL"
        | "GA"
        | "HI"
        | "ID"
        | "IL"
        | "IN"
        | "IA"
        | "KS"
        | "KY"
        | "LA"
        | "ME"
        | "MD"
        | "MA"
        | "MI"
        | "MN"
        | "MS"
        | "MO"
        | "MT"
        | "NE"
        | "NV"
        | "NH"
        | "NJ"
        | "NM"
        | "NY"
        | "NC"
        | "ND"
        | "OH"
        | "OK"
        | "OR"
        | "PA"
        | "RI"
        | "SC"
        | "SD"
        | "TN"
        | "TX"
        | "UT"
        | "VT"
        | "VA"
        | "WA"
        | "WV"
        | "WI"
        | "WY"
        | "PR"
        | "GU"
        | "VI"
        | "AS"
        | "MP",
      postalCode: "",
    },

    onSubmit: async ({ value }) => {
      setLoading(true);
      setError(null);
      setInfo(null);

      try {
        const prepared = { ...value, email: value.email.trim().toLowerCase() };
        setPreparedEmail(prepared.email);

        const result = SignupSchema.safeParse(prepared);
        if (!result.success) {
          throw new Error(
            result.error.issues[0]?.message ?? "Validation failed",
          );
        }

        const profileToPersist = {
          username: prepared.username,
          firstName: prepared.firstName,
          lastName: prepared.lastName,
          email: prepared.email,
          phoneNumber: prepared.phoneNumber,
          streetAddress: prepared.streetAddress,
          addressLine2: prepared.addressLine2 || null,
          city: prepared.city,
          stateOrTerritory: prepared.stateOrTerritory,
          postalCode: prepared.postalCode,
          country: "USA",
          role: "customer",
        };

        if (!supabase) {
          throw new Error("Authentication client not ready.");
        }

        // store draft in auth user_metadata via signUp options (no localStorage)
        const signupResult = await supabase.auth.signUp?.({
          email: prepared.email,
          password: prepared.password,
          options: {
            emailRedirectTo: `${window.location.origin}/auth/callback`,
            data: { profileDraft: profileToPersist },
          },
        });

        const signupError = signupResult?.error ?? null;

        if (signupError) {
          if (/already/i.test(signupError.message ?? "")) {
            setInfo(
              "This email is already registered. Check your inbox for the confirmation link or resend it.",
            );
          } else {
            throw new Error(signupError.message ?? "Signup failed");
          }
          return;
        }

        setInfo(
          "Check your email for a confirmation link to complete the onboarding process.",
        );
      } catch (err) {
        setError(err instanceof Error ? err.message : "Signup failed.");
      } finally {
        setLoading(false);
      }
    },
  });

  // restore draft from user_metadata if present (populate form fields)
  useEffect(() => {
    if (!supabase) return;
    let mounted = true;
    (async () => {
      try {
        const { data } = await supabase.auth.getUser();
        const userMeta = (data?.user as { user_metadata?: unknown } | undefined)
          ?.user_metadata as { profileDraft?: unknown } | undefined;
        const draft = userMeta?.profileDraft as
          | Record<string, unknown>
          | undefined;
        if (!mounted || !draft) return;

        const rawState = String(draft["stateOrTerritory"] ?? "");
        const stateOrTerritory =
          rawState === "" || US_STATES.includes(rawState as USStateTerritory)
            ? (rawState as "" | USStateTerritory)
            : "";

        form.reset({
          username: String(draft["username"] ?? ""),
          email: String(draft["email"] ?? ""),
          password: "",
          confirmPassword: "",
          firstName: String(draft["firstName"] ?? ""),
          lastName: String(draft["lastName"] ?? ""),
          phoneNumber: String(draft["phoneNumber"] ?? ""),
          streetAddress: String(draft["streetAddress"] ?? ""),
          addressLine2: String(draft["addressLine2"] ?? ""),
          city: String(draft["city"] ?? ""),
          stateOrTerritory: stateOrTerritory,
          postalCode: String(draft["postalCode"] ?? ""),
        });
      } catch {
        // ignore
      }
    })();
    return () => {
      mounted = false;
    };
  }, [supabase, form]);

  return (
    <div className="flex min-h-[calc(100vh-56px)] items-center justify-center px-4">
      <form
        onSubmit={(e) => {
          e.preventDefault();
          e.stopPropagation();
          form.handleSubmit();
        }}
        className="w-full max-w-sm space-y-4"
      >
        {/* Username */}
        <form.Field
          name="username"
          validators={{
            onChange: ({ value }) => {
              const result = z
                .string()
                .min(3, "Username must be at least 3 characters")
                .safeParse(value);
              return result.success
                ? undefined
                : result.error.issues[0]?.message;
            },
          }}
        >
          {(field) => (
            <div className="space-y-1">
              <label htmlFor="username" className="text-sm font-medium">
                Username{" "}
                <span className="text-destructive text-xs ml-1">*</span>
              </label>
              <Input
                id="username"
                type="text"
                value={field.state.value}
                onBlur={field.handleBlur}
                onChange={(e) => field.handleChange(e.target.value)}
                required
              />
              {field.state.meta.errors.length > 0 && (
                <p className="text-sm text-destructive">
                  {field.state.meta.errors[0]}
                </p>
              )}
            </div>
          )}
        </form.Field>

        {/* Email */}
        <form.Field
          name="email"
          validators={{
            onChange: ({ value }) => {
              const result = z
                .string()
                .email("Invalid email address")
                .safeParse(value);
              return result.success
                ? undefined
                : result.error.issues[0]?.message;
            },
          }}
        >
          {(field) => (
            <div className="space-y-1">
              <label htmlFor="email" className="text-sm font-medium">
                Email <span className="text-destructive text-xs ml-1">*</span>
              </label>
              <Input
                id="email"
                type="email"
                value={field.state.value}
                onBlur={field.handleBlur}
                onChange={(e) => field.handleChange(e.target.value)}
                required
              />
              {field.state.meta.errors.length > 0 && (
                <p className="text-sm text-destructive">
                  {field.state.meta.errors[0]}
                </p>
              )}
            </div>
          )}
        </form.Field>

        {/* Password */}
        <form.Field
          name="password"
          validators={{
            onChange: ({ value }) => {
              const result = z
                .string()
                .min(8, "Password must be at least 8 characters")
                .regex(
                  /[A-Z]/,
                  "Password must contain at least one uppercase letter",
                )
                .regex(
                  /[a-z]/,
                  "Password must contain at least one lowercase letter",
                )
                .regex(/[0-9]/, "Password must contain at least one number")
                .safeParse(value);
              return result.success
                ? undefined
                : result.error.issues[0]?.message;
            },
          }}
        >
          {(field) => (
            <div className="space-y-1">
              <label htmlFor="password" className="text-sm font-medium">
                Password{" "}
                <span className="text-destructive text-xs ml-1">*</span>
=======
// This is the parent server component for the signup page.
import SignupPageClient from "./SignupPageClient";
import { signupAction } from "../actions/signupAction";
import { createClient } from "@/utils/supabase/server"; //
import { redirect } from "next/navigation";
import type { z } from "zod";
import { SignupSchema, USStateTerritorySchema } from "../../lib/schemas/user";
import { Input } from "@/components/ui/input";
import type { USStateTerritory } from "../../lib/schemas/user";

const PrefillSchema = SignupSchema.omit({
  password: true,
  confirmPassword: true,
});

// Every time a user tries to access the signup page, this component will run.
export default async function Page({
  searchParams,
}: {
  searchParams?: { error?: string };
}) {
  // await searchParams before using properties (Next.js requires this)
  const sp = await searchParams;
  const errorMessage = sp?.error ? decodeURIComponent(String(sp.error)) : null;

  // Create a temporary, server-side Supabase client bound to the user's current request.
  // This will read HttpOnly cookies because we exported from server.ts!
  const supabase = await createClient();
  // Check for an existing session by seeing if the current user can be resolved using cookies.
  const { data } = await supabase.auth.getUser();
  const rawUser =
    (data as unknown as { user?: unknown } | undefined)?.user ?? null;

  // We want to see if the user metadata can be recovered first before giving them a new form.
  let initialDraft: z.infer<typeof PrefillSchema> | null = null; // New user -> no stored information.
  if (rawUser && typeof rawUser === "object") {
    const userMeta = (rawUser as { user_metadata?: unknown }).user_metadata;
    const candidate =
      (userMeta as { profileDraft?: unknown } | undefined)?.profileDraft ??
      null;
    // Still need to perform basic validation on user metadata.
    if (candidate != null && typeof candidate === "object") {
      const parsed = PrefillSchema.safeParse(candidate);
      if (parsed.success) {
        initialDraft = parsed.data;
      } else {
        initialDraft = null;
      }
    }
  }

  // If the user is already signed in and there's no draft to prefill, we should redirect them to the dashboard.
  if (rawUser && !initialDraft) redirect("/dashboard");

  const STATE_OPTIONS = (USStateTerritorySchema.options ??
    []) as readonly USStateTerritory[];

  // Server rendering!
  return (
    <div className="min-h-screen flex items-center justify-center bg-gray-50 p-6">
      <div className="w-full max-w-md mx-auto px-6 py-12 bg-white rounded-lg shadow-md">
        <h1 className="text-2xl font-semibold mb-6 text-center">Sign up</h1>

        {errorMessage && (
          <div className="mb-4 text-sm text-destructive">{errorMessage}</div>
        )}

        <form
          id="signup-form"
          action={signupAction}
          className="w-full max-w-sm space-y-4"
        >
          {/* Username */}
          <div className="space-y-1">
            <label htmlFor="username" className="text-sm font-medium">
              Username <span className="text-destructive text-xs ml-1">*</span>
            </label>
            <Input
              id="username"
              name="username"
              type="text"
              defaultValue={initialDraft?.username ?? ""}
              aria-describedby="username-error"
              required
            />
            <p id="username-error" className="text-sm text-destructive mt-1" />
          </div>

          {/* Email */}
          <div className="space-y-1">
            <label htmlFor="email" className="text-sm font-medium">
              Email <span className="text-destructive text-xs ml-1">*</span>
            </label>
            <Input
              id="email"
              name="email"
              type="email"
              defaultValue={initialDraft?.email ?? ""}
              aria-describedby="email-error"
              required
            />
            <p id="email-error" className="text-sm text-destructive mt-1" />
          </div>

          {/* Password / Confirm */}
          <div className="grid grid-cols-2 gap-3">
            <div className="space-y-1">
              <label htmlFor="password" className="text-sm font-medium">
                Password
>>>>>>> d7d832ff
              </label>
              <Input
                id="password"
                name="password"
                type="password"
                aria-describedby="password-error"
                required
              />
              <p
                id="password-error"
                className="text-sm text-destructive mt-1"
              />
            </div>
<<<<<<< HEAD
          )}
        </form.Field>

        {/* Confirm Password */}
        <form.Field
          name="confirmPassword"
          validators={{
            onChangeListenTo: ["password"],
            onChange: ({ value, fieldApi }) => {
              const password = fieldApi.form.getFieldValue("password");
              return value !== password ? "Passwords do not match" : undefined;
            },
          }}
        >
          {(field) => (
            <div className="space-y-1">
              <label htmlFor="confirmPassword" className="text-sm font-medium">
                Confirm Password{" "}
                <span className="text-destructive text-xs ml-1">*</span>
=======
            <div className="space-y-1">
              <label htmlFor="confirmPassword" className="text-sm font-medium">
                Confirm Password
>>>>>>> d7d832ff
              </label>
              <Input
                id="confirmPassword"
                name="confirmPassword"
                type="password"
                aria-describedby="confirmPassword-error"
                required
              />
              <p
                id="confirmPassword-error"
                className="text-sm text-destructive mt-1"
              />
            </div>
          </div>

<<<<<<< HEAD
        {/* First Name */}
        <form.Field
          name="firstName"
          validators={{
            onChange: ({ value }) => {
              const result = z
                .string()
                .min(1, "First name is required")
                .safeParse(value);
              return result.success
                ? undefined
                : result.error.issues[0]?.message;
            },
          }}
        >
          {(field) => (
            <div className="space-y-1">
              <label htmlFor="firstName" className="text-sm font-medium">
                First name{" "}
                <span className="text-destructive text-xs ml-1">*</span>
=======
          {/* First / Last */}
          <div className="grid grid-cols-2 gap-3">
            <div className="space-y-1">
              <label htmlFor="firstName" className="text-sm font-medium">
                First name
>>>>>>> d7d832ff
              </label>
              <Input
                id="firstName"
                name="firstName"
                type="text"
                defaultValue={initialDraft?.firstName ?? ""}
                aria-describedby="firstName-error"
              />
              <p
                id="firstName-error"
                className="text-sm text-destructive mt-1"
              />
            </div>
<<<<<<< HEAD
          )}
        </form.Field>

        {/* Last Name */}
        <form.Field
          name="lastName"
          validators={{
            onChange: ({ value }) => {
              const result = z
                .string()
                .min(1, "Last name is required")
                .safeParse(value);
              return result.success
                ? undefined
                : result.error.issues[0]?.message;
            },
          }}
        >
          {(field) => (
            <div className="space-y-1">
              <label htmlFor="lastName" className="text-sm font-medium">
                Last name{" "}
                <span className="text-destructive text-xs ml-1">*</span>
=======
            <div className="space-y-1">
              <label htmlFor="lastName" className="text-sm font-medium">
                Last name
>>>>>>> d7d832ff
              </label>
              <Input
                id="lastName"
                name="lastName"
                type="text"
                defaultValue={initialDraft?.lastName ?? ""}
                aria-describedby="lastName-error"
              />
<<<<<<< HEAD
              {field.state.meta.errors.length > 0 && (
                <p className="text-sm text-destructive">
                  {field.state.meta.errors[0]}
                </p>
              )}
            </div>
          )}
        </form.Field>

        {/* Phone */}
        <form.Field
          name="phoneNumber"
          validators={{
            onChange: ({ value }) => {
              const digits = (value ?? "").replace(/\D/g, "");
              return digits.length >= 10
                ? undefined
                : "Enter a valid phone number";
            },
          }}
        >
          {(field) => (
            <div className="space-y-1">
              <label htmlFor="phoneNumber" className="text-sm font-medium">
                Phone number
              </label>
              <Input
                id="phoneNumber"
                type="tel"
                value={field.state.value}
                onBlur={field.handleBlur}
                onChange={(e) => field.handleChange(e.target.value)}
                placeholder="(555) 123-4567 or 555-123-4567"
=======
              <p
                id="lastName-error"
                className="text-sm text-destructive mt-1"
>>>>>>> d7d832ff
              />
            </div>
          </div>

<<<<<<< HEAD
        {/* Street Address */}
        <form.Field
          name="streetAddress"
          validators={{
            onChange: ({ value }) => {
              const result = z
                .string()
                .min(1, "Street address is required")
                .safeParse(value);
              return result.success
                ? undefined
                : result.error.issues[0]?.message;
            },
          }}
        >
          {(field) => (
            <div className="space-y-1">
              <label htmlFor="streetAddress" className="text-sm font-medium">
                Street address
              </label>
              <Input
                id="streetAddress"
                type="text"
                value={field.state.value}
                onBlur={field.handleBlur}
                onChange={(e) => field.handleChange(e.target.value)}
              />
              {field.state.meta.errors.length > 0 && (
                <p className="text-sm text-destructive">
                  {field.state.meta.errors[0]}
                </p>
              )}
            </div>
          )}
        </form.Field>

        {/* Address Line 2 */}
        <form.Field name="addressLine2">
          {(field) => (
            <div className="space-y-1">
              <label htmlFor="addressLine2" className="text-sm font-medium">
                Address line 2{" "}
                <span className="text-gray-500 text-xs ml-1">(optional)</span>
              </label>
              <Input
                id="addressLine2"
                type="text"
                value={field.state.value}
                onBlur={field.handleBlur}
                onChange={(e) => field.handleChange(e.target.value)}
              />
            </div>
          )}
        </form.Field>

        {/* City */}
        <form.Field
          name="city"
          validators={{
            onChange: ({ value }) => {
              const result = z
                .string()
                .min(1, "City is required")
                .safeParse(value);
              return result.success
                ? undefined
                : result.error.issues[0]?.message;
            },
          }}
        >
          {(field) => (
=======
          {/* Phone */}
          <div className="space-y-1">
            <label htmlFor="phoneNumber" className="text-sm font-medium">
              Phone number
            </label>
            <Input
              id="phoneNumber"
              name="phoneNumber"
              type="tel"
              defaultValue={initialDraft?.phoneNumber ?? ""}
              aria-describedby="phoneNumber-error"
            />
            <p
              id="phoneNumber-error"
              className="text-sm text-destructive mt-1"
            />
          </div>

          {/* Address */}
          <div className="space-y-1">
            <label htmlFor="streetAddress" className="text-sm font-medium">
              Street address
            </label>
            <Input
              id="streetAddress"
              name="streetAddress"
              type="text"
              defaultValue={initialDraft?.streetAddress ?? ""}
              aria-describedby="streetAddress-error"
            />
            <p
              id="streetAddress-error"
              className="text-sm text-destructive mt-1"
            />
          </div>

          <div className="space-y-1">
            <label htmlFor="addressLine2" className="text-sm font-medium">
              Address line 2
            </label>
            <Input
              id="addressLine2"
              name="addressLine2"
              type="text"
              defaultValue={initialDraft?.addressLine2 ?? ""}
              aria-describedby="addressLine2-error"
            />
            <p
              id="addressLine2-error"
              className="text-sm text-destructive mt-1"
            />
          </div>

          <div className="grid grid-cols-2 gap-3">
>>>>>>> d7d832ff
            <div className="space-y-1">
              <label htmlFor="city" className="text-sm font-medium">
                City
              </label>
              <Input
                id="city"
                name="city"
                type="text"
<<<<<<< HEAD
                value={field.state.value}
                onBlur={field.handleBlur}
                onChange={(e) => field.handleChange(e.target.value)}
=======
                defaultValue={initialDraft?.city ?? ""}
                aria-describedby="city-error"
>>>>>>> d7d832ff
              />
              <p id="city-error" className="text-sm text-destructive mt-1" />
            </div>

<<<<<<< HEAD
        {/* State / Territory */}
        <form.Field
          name="stateOrTerritory"
          validators={{
            onChange: ({ value }) => {
              if (!value) return "State/Territory is required";
              return undefined;
            },
          }}
        >
          {(field) => (
=======
>>>>>>> d7d832ff
            <div className="space-y-1">
              <label htmlFor="stateOrTerritory" className="text-sm font-medium">
                State/Territory
              </label>
              <select
                id="stateOrTerritory"
                name="stateOrTerritory"
                defaultValue={initialDraft?.stateOrTerritory ?? ""}
                required
                className="w-full rounded-md border px-3 py-2"
<<<<<<< HEAD
              >
                <option value="">Select a state</option>
                {US_STATES.map((s) => (
=======
                aria-describedby="stateOrTerritory-error"
              >
                <option value="">Select a state</option>
                {STATE_OPTIONS.map((s) => (
>>>>>>> d7d832ff
                  <option key={s} value={s}>
                    {s}
                  </option>
                ))}
              </select>
<<<<<<< HEAD
              {field.state.meta.errors.length > 0 && (
                <p className="text-sm text-destructive">
                  {field.state.meta.errors[0]}
                </p>
              )}
            </div>
          )}
        </form.Field>

        {/* Postal Code */}
        <form.Field
          name="postalCode"
          validators={{
            onChange: ({ value }) => {
              const result = z
                .string()
                .regex(
                  /^\d{5}(-?\d{4})?$/,
                  "Postal code must be 5 digits or ZIP+4 format",
                )
                .safeParse(value || "");
              return result.success
                ? undefined
                : result.error.issues[0]?.message;
            },
          }}
        >
          {(field) => (
            <div className="space-y-1">
              <label htmlFor="postalCode" className="text-sm font-medium">
                Postal code
              </label>
              <Input
                id="postalCode"
                type="text"
                value={field.state.value}
                onBlur={field.handleBlur}
                onChange={(e) => field.handleChange(e.target.value)}
                required
                placeholder="12345 or 12345-6789"
                maxLength={10}
=======
              <p
                id="stateOrTerritory-error"
                className="text-sm text-destructive mt-1"
>>>>>>> d7d832ff
              />
            </div>
          </div>

          <div className="space-y-1">
            <label htmlFor="postalCode" className="text-sm font-medium">
              Postal code
            </label>
            <Input
              id="postalCode"
              name="postalCode"
              type="text"
              defaultValue={initialDraft?.postalCode ?? ""}
              aria-describedby="postalCode-error"
            />
            <p
              id="postalCode-error"
              className="text-sm text-destructive mt-1"
            />
          </div>

<<<<<<< HEAD
        {error ? <p className="text-sm text-destructive">{error}</p> : null}
        {info ? (
          <p className="text-sm text-blue-600 text-center">{info}</p>
        ) : null}

        <Button type="submit" disabled={loading} className="w-full">
          {loading ? "Signing up..." : "Sign up"}
        </Button>

        <div className="flex justify-center mt-3">
          <Button
            type="button"
            variant="outline"
            className="mx-auto"
            onClick={async () => {
              setError(null);
              setInfo(null);
              if (!preparedEmail) {
                setError("No email available to resend confirmation email to.");
                return;
              }
              if (!supabase) {
                setError(
                  "Authentication is not available yet. Try again in a moment.",
                );
                return;
              }
              try {
                const { error: resendError } = (await supabase.auth.resend?.({
                  type: "signup",
                  email: preparedEmail,
                })) ?? { error: null };
                if (resendError)
                  setError(
                    resendError.message ?? "Failed to resend confirmation.",
                  );
                else
                  setInfo(
                    "Confirmation email sent. Check your inbox (and spam).",
                  );
              } catch (resendErr) {
                setError(
                  resendErr instanceof Error
                    ? resendErr.message
                    : "Failed to resend confirmation.",
                );
              }
            }}
          >
            Resend confirmation email
          </Button>
        </div>

        <p className="text-center text-sm text-muted-foreground">
          Already have an account?{" "}
          <a href="/login" className="text-primary hover:underline font-medium">
            Log in
          </a>
        </p>
      </form>
=======
          {/* client-side pre-submit validator + submit button */}
          <SignupPageClient formId="signup-form" initialDraft={initialDraft} />
        </form>
      </div>
>>>>>>> d7d832ff
    </div>
  );
}<|MERGE_RESOLUTION|>--- conflicted
+++ resolved
@@ -1,478 +1,3 @@
-<<<<<<< HEAD
-"use client";
-
-import { useState, useEffect, useCallback } from "react";
-import { useRouter } from "next/navigation";
-import { useForm } from "@tanstack/react-form";
-import { Input } from "@/components/ui/input";
-import { Button } from "@/components/ui/button";
-import { SignupSchema, USStateTerritorySchema } from "@/lib/schemas/user";
-import { z } from "zod";
-import type { USStateTerritory } from "@/lib/schemas/user";
-
-const US_STATES = USStateTerritorySchema.options as readonly USStateTerritory[];
-
-type SupabaseSession = { access_token: string } | null;
-type SupabaseUser = { id: string; email?: string } | null;
-
-type SupabaseAuthLike = {
-  getSession: () => Promise<{ data: { session: SupabaseSession } }>;
-  getUser: () => Promise<{ data?: { user?: SupabaseUser } }>;
-  onAuthStateChange: (cb: (event: string, session: unknown) => void) => {
-    data: { subscription: { unsubscribe: () => void } };
-  };
-  signUp?: (
-    opts: unknown,
-  ) => Promise<{ data?: unknown; error?: { message?: string } | null }>;
-  resend?: (opts: unknown) => Promise<{ error?: { message?: string } | null }>;
-  updateUser?: (opts: unknown) => Promise<unknown>;
-};
-
-type SupabaseClientLike = {
-  auth: SupabaseAuthLike;
-};
-
-export default function SignupPage() {
-  const router = useRouter();
-
-  const [supabase, setSupabase] = useState<SupabaseClientLike | null>(null);
-  const [loading, setLoading] = useState(false);
-  const [error, setError] = useState<string | null>(null);
-  const [info, setInfo] = useState<string | null>(null);
-  const [preparedEmail, setPreparedEmail] = useState<string | null>(null);
-
-  function isPromise<T = unknown>(v: unknown): v is Promise<T> {
-    return !!v && typeof (v as { then?: unknown }).then === "function";
-  }
-
-  useEffect(() => {
-    if (typeof window === "undefined") return;
-    let mounted = true;
-    (async () => {
-      try {
-        const mod = await import("@/utils/supabase/client");
-        if (!mounted) return;
-        // createClient might return a client or a Promise<client>; handle both
-        const maybe = mod.createClient();
-        const client = isPromise(maybe) ? await maybe : (maybe as unknown);
-        setSupabase(client as SupabaseClientLike);
-      } catch (err) {
-        // keep UI alive; show optional message in console
-
-        console.error("Failed to load supabase client:", err);
-      }
-    })();
-    return () => {
-      mounted = false;
-    };
-  }, []);
-
-  function toE164US(input?: string) {
-    if (!input) return "";
-    const d = input.replace(/\D/g, "");
-    if (d.length === 10) return `+1${d}`;
-    if (d.length === 11 && d.startsWith("1")) return `+${d}`;
-    return "";
-  }
-
-  const tryAutoOnboard = useCallback(async (): Promise<void> => {
-    if (!supabase) return;
-    try {
-      const {
-        data: { session },
-      } = await supabase.auth.getSession();
-      if (!session) return;
-
-      // If profile already exists, nothing to do
-      const exists = await fetch("/api/user/profile/me", { cache: "no-store" });
-      if (exists.ok) return;
-
-      // read draft from user metadata
-      const { data: userData } = await supabase.auth.getUser();
-      const userMeta = (
-        userData?.user as { user_metadata?: unknown } | undefined
-      )?.user_metadata as { profileDraft?: unknown } | undefined;
-      const draft = userMeta?.profileDraft as
-        | Record<string, unknown>
-        | undefined;
-      if (!draft) return;
-
-      const payload = {
-        username: String(draft["username"] ?? ""),
-        first_name: String(draft["firstName"] ?? ""),
-        last_name: String(draft["lastName"] ?? ""),
-        email: String(draft["email"] ?? ""),
-        phone_number: toE164US(String(draft["phoneNumber"] ?? "")),
-        street_address: String(draft["streetAddress"] ?? ""),
-        address_line_2:
-          draft["addressLine2"] == null ? null : String(draft["addressLine2"]),
-        city: String(draft["city"] ?? ""),
-        state_or_territory: String(draft["stateOrTerritory"] ?? ""),
-        postal_code: String(draft["postalCode"] ?? ""),
-        country: String(draft["country"] ?? "USA"),
-        role: String(draft["role"] ?? "customer"),
-      };
-
-      const resp = await fetch("/api/user/onboard", {
-        method: "POST",
-        headers: {
-          "Content-Type": "application/json",
-          Authorization: `Bearer ${session.access_token}`,
-        },
-        body: JSON.stringify(payload),
-      });
-
-      if (resp.ok) {
-        try {
-          await supabase.auth.updateUser?.({ data: { profileDraft: null } });
-        } catch {
-          // ignore
-        }
-        router.push("/dashboard");
-      } else {
-        console.warn("Auto-onboard failed:", await resp.text());
-      }
-    } catch (caught) {
-      console.error("tryAutoOnboard error:", caught);
-    }
-  }, [supabase, router]);
-
-  // subscribe to auth state and trigger auto-onboard on SIGNED_IN
-  useEffect(() => {
-    if (!supabase) return;
-    void tryAutoOnboard();
-
-    const {
-      data: { subscription },
-    } = supabase.auth.onAuthStateChange((event: string, session: unknown) => {
-      if (event === "SIGNED_IN" && session) {
-        void tryAutoOnboard();
-      }
-    });
-
-    return () => {
-      try {
-        subscription.unsubscribe();
-      } catch {
-        // ignore
-      }
-    };
-  }, [supabase, tryAutoOnboard]);
-
-  // redirect client-side if already signed in
-  useEffect(() => {
-    if (!supabase) return;
-    (async () => {
-      try {
-        const { data: userPayload } = await supabase.auth.getUser();
-        const user = (userPayload as { user?: unknown } | undefined)?.user;
-        if (user) router.push("/dashboard");
-      } catch {
-        // ignore
-      }
-    })();
-  }, [supabase, router]);
-
-  const form = useForm({
-    defaultValues: {
-      username: "",
-      email: "",
-      password: "",
-      confirmPassword: "",
-      firstName: "",
-      lastName: "",
-      phoneNumber: "",
-      streetAddress: "",
-      addressLine2: "",
-      city: "",
-      stateOrTerritory: "" as
-        | ""
-        | "AL"
-        | "AK"
-        | "AZ"
-        | "AR"
-        | "CA"
-        | "CO"
-        | "CT"
-        | "DE"
-        | "DC"
-        | "FL"
-        | "GA"
-        | "HI"
-        | "ID"
-        | "IL"
-        | "IN"
-        | "IA"
-        | "KS"
-        | "KY"
-        | "LA"
-        | "ME"
-        | "MD"
-        | "MA"
-        | "MI"
-        | "MN"
-        | "MS"
-        | "MO"
-        | "MT"
-        | "NE"
-        | "NV"
-        | "NH"
-        | "NJ"
-        | "NM"
-        | "NY"
-        | "NC"
-        | "ND"
-        | "OH"
-        | "OK"
-        | "OR"
-        | "PA"
-        | "RI"
-        | "SC"
-        | "SD"
-        | "TN"
-        | "TX"
-        | "UT"
-        | "VT"
-        | "VA"
-        | "WA"
-        | "WV"
-        | "WI"
-        | "WY"
-        | "PR"
-        | "GU"
-        | "VI"
-        | "AS"
-        | "MP",
-      postalCode: "",
-    },
-
-    onSubmit: async ({ value }) => {
-      setLoading(true);
-      setError(null);
-      setInfo(null);
-
-      try {
-        const prepared = { ...value, email: value.email.trim().toLowerCase() };
-        setPreparedEmail(prepared.email);
-
-        const result = SignupSchema.safeParse(prepared);
-        if (!result.success) {
-          throw new Error(
-            result.error.issues[0]?.message ?? "Validation failed",
-          );
-        }
-
-        const profileToPersist = {
-          username: prepared.username,
-          firstName: prepared.firstName,
-          lastName: prepared.lastName,
-          email: prepared.email,
-          phoneNumber: prepared.phoneNumber,
-          streetAddress: prepared.streetAddress,
-          addressLine2: prepared.addressLine2 || null,
-          city: prepared.city,
-          stateOrTerritory: prepared.stateOrTerritory,
-          postalCode: prepared.postalCode,
-          country: "USA",
-          role: "customer",
-        };
-
-        if (!supabase) {
-          throw new Error("Authentication client not ready.");
-        }
-
-        // store draft in auth user_metadata via signUp options (no localStorage)
-        const signupResult = await supabase.auth.signUp?.({
-          email: prepared.email,
-          password: prepared.password,
-          options: {
-            emailRedirectTo: `${window.location.origin}/auth/callback`,
-            data: { profileDraft: profileToPersist },
-          },
-        });
-
-        const signupError = signupResult?.error ?? null;
-
-        if (signupError) {
-          if (/already/i.test(signupError.message ?? "")) {
-            setInfo(
-              "This email is already registered. Check your inbox for the confirmation link or resend it.",
-            );
-          } else {
-            throw new Error(signupError.message ?? "Signup failed");
-          }
-          return;
-        }
-
-        setInfo(
-          "Check your email for a confirmation link to complete the onboarding process.",
-        );
-      } catch (err) {
-        setError(err instanceof Error ? err.message : "Signup failed.");
-      } finally {
-        setLoading(false);
-      }
-    },
-  });
-
-  // restore draft from user_metadata if present (populate form fields)
-  useEffect(() => {
-    if (!supabase) return;
-    let mounted = true;
-    (async () => {
-      try {
-        const { data } = await supabase.auth.getUser();
-        const userMeta = (data?.user as { user_metadata?: unknown } | undefined)
-          ?.user_metadata as { profileDraft?: unknown } | undefined;
-        const draft = userMeta?.profileDraft as
-          | Record<string, unknown>
-          | undefined;
-        if (!mounted || !draft) return;
-
-        const rawState = String(draft["stateOrTerritory"] ?? "");
-        const stateOrTerritory =
-          rawState === "" || US_STATES.includes(rawState as USStateTerritory)
-            ? (rawState as "" | USStateTerritory)
-            : "";
-
-        form.reset({
-          username: String(draft["username"] ?? ""),
-          email: String(draft["email"] ?? ""),
-          password: "",
-          confirmPassword: "",
-          firstName: String(draft["firstName"] ?? ""),
-          lastName: String(draft["lastName"] ?? ""),
-          phoneNumber: String(draft["phoneNumber"] ?? ""),
-          streetAddress: String(draft["streetAddress"] ?? ""),
-          addressLine2: String(draft["addressLine2"] ?? ""),
-          city: String(draft["city"] ?? ""),
-          stateOrTerritory: stateOrTerritory,
-          postalCode: String(draft["postalCode"] ?? ""),
-        });
-      } catch {
-        // ignore
-      }
-    })();
-    return () => {
-      mounted = false;
-    };
-  }, [supabase, form]);
-
-  return (
-    <div className="flex min-h-[calc(100vh-56px)] items-center justify-center px-4">
-      <form
-        onSubmit={(e) => {
-          e.preventDefault();
-          e.stopPropagation();
-          form.handleSubmit();
-        }}
-        className="w-full max-w-sm space-y-4"
-      >
-        {/* Username */}
-        <form.Field
-          name="username"
-          validators={{
-            onChange: ({ value }) => {
-              const result = z
-                .string()
-                .min(3, "Username must be at least 3 characters")
-                .safeParse(value);
-              return result.success
-                ? undefined
-                : result.error.issues[0]?.message;
-            },
-          }}
-        >
-          {(field) => (
-            <div className="space-y-1">
-              <label htmlFor="username" className="text-sm font-medium">
-                Username{" "}
-                <span className="text-destructive text-xs ml-1">*</span>
-              </label>
-              <Input
-                id="username"
-                type="text"
-                value={field.state.value}
-                onBlur={field.handleBlur}
-                onChange={(e) => field.handleChange(e.target.value)}
-                required
-              />
-              {field.state.meta.errors.length > 0 && (
-                <p className="text-sm text-destructive">
-                  {field.state.meta.errors[0]}
-                </p>
-              )}
-            </div>
-          )}
-        </form.Field>
-
-        {/* Email */}
-        <form.Field
-          name="email"
-          validators={{
-            onChange: ({ value }) => {
-              const result = z
-                .string()
-                .email("Invalid email address")
-                .safeParse(value);
-              return result.success
-                ? undefined
-                : result.error.issues[0]?.message;
-            },
-          }}
-        >
-          {(field) => (
-            <div className="space-y-1">
-              <label htmlFor="email" className="text-sm font-medium">
-                Email <span className="text-destructive text-xs ml-1">*</span>
-              </label>
-              <Input
-                id="email"
-                type="email"
-                value={field.state.value}
-                onBlur={field.handleBlur}
-                onChange={(e) => field.handleChange(e.target.value)}
-                required
-              />
-              {field.state.meta.errors.length > 0 && (
-                <p className="text-sm text-destructive">
-                  {field.state.meta.errors[0]}
-                </p>
-              )}
-            </div>
-          )}
-        </form.Field>
-
-        {/* Password */}
-        <form.Field
-          name="password"
-          validators={{
-            onChange: ({ value }) => {
-              const result = z
-                .string()
-                .min(8, "Password must be at least 8 characters")
-                .regex(
-                  /[A-Z]/,
-                  "Password must contain at least one uppercase letter",
-                )
-                .regex(
-                  /[a-z]/,
-                  "Password must contain at least one lowercase letter",
-                )
-                .regex(/[0-9]/, "Password must contain at least one number")
-                .safeParse(value);
-              return result.success
-                ? undefined
-                : result.error.issues[0]?.message;
-            },
-          }}
-        >
-          {(field) => (
-            <div className="space-y-1">
-              <label htmlFor="password" className="text-sm font-medium">
-                Password{" "}
-                <span className="text-destructive text-xs ml-1">*</span>
-=======
 // This is the parent server component for the signup page.
 import SignupPageClient from "./SignupPageClient";
 import { signupAction } from "../actions/signupAction";
@@ -582,7 +107,6 @@
             <div className="space-y-1">
               <label htmlFor="password" className="text-sm font-medium">
                 Password
->>>>>>> d7d832ff
               </label>
               <Input
                 id="password"
@@ -596,31 +120,9 @@
                 className="text-sm text-destructive mt-1"
               />
             </div>
-<<<<<<< HEAD
-          )}
-        </form.Field>
-
-        {/* Confirm Password */}
-        <form.Field
-          name="confirmPassword"
-          validators={{
-            onChangeListenTo: ["password"],
-            onChange: ({ value, fieldApi }) => {
-              const password = fieldApi.form.getFieldValue("password");
-              return value !== password ? "Passwords do not match" : undefined;
-            },
-          }}
-        >
-          {(field) => (
-            <div className="space-y-1">
-              <label htmlFor="confirmPassword" className="text-sm font-medium">
-                Confirm Password{" "}
-                <span className="text-destructive text-xs ml-1">*</span>
-=======
             <div className="space-y-1">
               <label htmlFor="confirmPassword" className="text-sm font-medium">
                 Confirm Password
->>>>>>> d7d832ff
               </label>
               <Input
                 id="confirmPassword"
@@ -636,34 +138,11 @@
             </div>
           </div>
 
-<<<<<<< HEAD
-        {/* First Name */}
-        <form.Field
-          name="firstName"
-          validators={{
-            onChange: ({ value }) => {
-              const result = z
-                .string()
-                .min(1, "First name is required")
-                .safeParse(value);
-              return result.success
-                ? undefined
-                : result.error.issues[0]?.message;
-            },
-          }}
-        >
-          {(field) => (
-            <div className="space-y-1">
-              <label htmlFor="firstName" className="text-sm font-medium">
-                First name{" "}
-                <span className="text-destructive text-xs ml-1">*</span>
-=======
           {/* First / Last */}
           <div className="grid grid-cols-2 gap-3">
             <div className="space-y-1">
               <label htmlFor="firstName" className="text-sm font-medium">
                 First name
->>>>>>> d7d832ff
               </label>
               <Input
                 id="firstName"
@@ -677,35 +156,9 @@
                 className="text-sm text-destructive mt-1"
               />
             </div>
-<<<<<<< HEAD
-          )}
-        </form.Field>
-
-        {/* Last Name */}
-        <form.Field
-          name="lastName"
-          validators={{
-            onChange: ({ value }) => {
-              const result = z
-                .string()
-                .min(1, "Last name is required")
-                .safeParse(value);
-              return result.success
-                ? undefined
-                : result.error.issues[0]?.message;
-            },
-          }}
-        >
-          {(field) => (
-            <div className="space-y-1">
-              <label htmlFor="lastName" className="text-sm font-medium">
-                Last name{" "}
-                <span className="text-destructive text-xs ml-1">*</span>
-=======
             <div className="space-y-1">
               <label htmlFor="lastName" className="text-sm font-medium">
                 Last name
->>>>>>> d7d832ff
               </label>
               <Input
                 id="lastName"
@@ -714,122 +167,13 @@
                 defaultValue={initialDraft?.lastName ?? ""}
                 aria-describedby="lastName-error"
               />
-<<<<<<< HEAD
-              {field.state.meta.errors.length > 0 && (
-                <p className="text-sm text-destructive">
-                  {field.state.meta.errors[0]}
-                </p>
-              )}
-            </div>
-          )}
-        </form.Field>
-
-        {/* Phone */}
-        <form.Field
-          name="phoneNumber"
-          validators={{
-            onChange: ({ value }) => {
-              const digits = (value ?? "").replace(/\D/g, "");
-              return digits.length >= 10
-                ? undefined
-                : "Enter a valid phone number";
-            },
-          }}
-        >
-          {(field) => (
-            <div className="space-y-1">
-              <label htmlFor="phoneNumber" className="text-sm font-medium">
-                Phone number
-              </label>
-              <Input
-                id="phoneNumber"
-                type="tel"
-                value={field.state.value}
-                onBlur={field.handleBlur}
-                onChange={(e) => field.handleChange(e.target.value)}
-                placeholder="(555) 123-4567 or 555-123-4567"
-=======
               <p
                 id="lastName-error"
                 className="text-sm text-destructive mt-1"
->>>>>>> d7d832ff
-              />
-            </div>
-          </div>
-
-<<<<<<< HEAD
-        {/* Street Address */}
-        <form.Field
-          name="streetAddress"
-          validators={{
-            onChange: ({ value }) => {
-              const result = z
-                .string()
-                .min(1, "Street address is required")
-                .safeParse(value);
-              return result.success
-                ? undefined
-                : result.error.issues[0]?.message;
-            },
-          }}
-        >
-          {(field) => (
-            <div className="space-y-1">
-              <label htmlFor="streetAddress" className="text-sm font-medium">
-                Street address
-              </label>
-              <Input
-                id="streetAddress"
-                type="text"
-                value={field.state.value}
-                onBlur={field.handleBlur}
-                onChange={(e) => field.handleChange(e.target.value)}
-              />
-              {field.state.meta.errors.length > 0 && (
-                <p className="text-sm text-destructive">
-                  {field.state.meta.errors[0]}
-                </p>
-              )}
-            </div>
-          )}
-        </form.Field>
-
-        {/* Address Line 2 */}
-        <form.Field name="addressLine2">
-          {(field) => (
-            <div className="space-y-1">
-              <label htmlFor="addressLine2" className="text-sm font-medium">
-                Address line 2{" "}
-                <span className="text-gray-500 text-xs ml-1">(optional)</span>
-              </label>
-              <Input
-                id="addressLine2"
-                type="text"
-                value={field.state.value}
-                onBlur={field.handleBlur}
-                onChange={(e) => field.handleChange(e.target.value)}
-              />
-            </div>
-          )}
-        </form.Field>
-
-        {/* City */}
-        <form.Field
-          name="city"
-          validators={{
-            onChange: ({ value }) => {
-              const result = z
-                .string()
-                .min(1, "City is required")
-                .safeParse(value);
-              return result.success
-                ? undefined
-                : result.error.issues[0]?.message;
-            },
-          }}
-        >
-          {(field) => (
-=======
+              />
+            </div>
+          </div>
+
           {/* Phone */}
           <div className="space-y-1">
             <label htmlFor="phoneNumber" className="text-sm font-medium">
@@ -884,7 +228,6 @@
           </div>
 
           <div className="grid grid-cols-2 gap-3">
->>>>>>> d7d832ff
             <div className="space-y-1">
               <label htmlFor="city" className="text-sm font-medium">
                 City
@@ -893,32 +236,12 @@
                 id="city"
                 name="city"
                 type="text"
-<<<<<<< HEAD
-                value={field.state.value}
-                onBlur={field.handleBlur}
-                onChange={(e) => field.handleChange(e.target.value)}
-=======
                 defaultValue={initialDraft?.city ?? ""}
                 aria-describedby="city-error"
->>>>>>> d7d832ff
               />
               <p id="city-error" className="text-sm text-destructive mt-1" />
             </div>
 
-<<<<<<< HEAD
-        {/* State / Territory */}
-        <form.Field
-          name="stateOrTerritory"
-          validators={{
-            onChange: ({ value }) => {
-              if (!value) return "State/Territory is required";
-              return undefined;
-            },
-          }}
-        >
-          {(field) => (
-=======
->>>>>>> d7d832ff
             <div className="space-y-1">
               <label htmlFor="stateOrTerritory" className="text-sm font-medium">
                 State/Territory
@@ -929,68 +252,18 @@
                 defaultValue={initialDraft?.stateOrTerritory ?? ""}
                 required
                 className="w-full rounded-md border px-3 py-2"
-<<<<<<< HEAD
-              >
-                <option value="">Select a state</option>
-                {US_STATES.map((s) => (
-=======
                 aria-describedby="stateOrTerritory-error"
               >
                 <option value="">Select a state</option>
                 {STATE_OPTIONS.map((s) => (
->>>>>>> d7d832ff
                   <option key={s} value={s}>
                     {s}
                   </option>
                 ))}
               </select>
-<<<<<<< HEAD
-              {field.state.meta.errors.length > 0 && (
-                <p className="text-sm text-destructive">
-                  {field.state.meta.errors[0]}
-                </p>
-              )}
-            </div>
-          )}
-        </form.Field>
-
-        {/* Postal Code */}
-        <form.Field
-          name="postalCode"
-          validators={{
-            onChange: ({ value }) => {
-              const result = z
-                .string()
-                .regex(
-                  /^\d{5}(-?\d{4})?$/,
-                  "Postal code must be 5 digits or ZIP+4 format",
-                )
-                .safeParse(value || "");
-              return result.success
-                ? undefined
-                : result.error.issues[0]?.message;
-            },
-          }}
-        >
-          {(field) => (
-            <div className="space-y-1">
-              <label htmlFor="postalCode" className="text-sm font-medium">
-                Postal code
-              </label>
-              <Input
-                id="postalCode"
-                type="text"
-                value={field.state.value}
-                onBlur={field.handleBlur}
-                onChange={(e) => field.handleChange(e.target.value)}
-                required
-                placeholder="12345 or 12345-6789"
-                maxLength={10}
-=======
               <p
                 id="stateOrTerritory-error"
                 className="text-sm text-destructive mt-1"
->>>>>>> d7d832ff
               />
             </div>
           </div>
@@ -1012,73 +285,10 @@
             />
           </div>
 
-<<<<<<< HEAD
-        {error ? <p className="text-sm text-destructive">{error}</p> : null}
-        {info ? (
-          <p className="text-sm text-blue-600 text-center">{info}</p>
-        ) : null}
-
-        <Button type="submit" disabled={loading} className="w-full">
-          {loading ? "Signing up..." : "Sign up"}
-        </Button>
-
-        <div className="flex justify-center mt-3">
-          <Button
-            type="button"
-            variant="outline"
-            className="mx-auto"
-            onClick={async () => {
-              setError(null);
-              setInfo(null);
-              if (!preparedEmail) {
-                setError("No email available to resend confirmation email to.");
-                return;
-              }
-              if (!supabase) {
-                setError(
-                  "Authentication is not available yet. Try again in a moment.",
-                );
-                return;
-              }
-              try {
-                const { error: resendError } = (await supabase.auth.resend?.({
-                  type: "signup",
-                  email: preparedEmail,
-                })) ?? { error: null };
-                if (resendError)
-                  setError(
-                    resendError.message ?? "Failed to resend confirmation.",
-                  );
-                else
-                  setInfo(
-                    "Confirmation email sent. Check your inbox (and spam).",
-                  );
-              } catch (resendErr) {
-                setError(
-                  resendErr instanceof Error
-                    ? resendErr.message
-                    : "Failed to resend confirmation.",
-                );
-              }
-            }}
-          >
-            Resend confirmation email
-          </Button>
-        </div>
-
-        <p className="text-center text-sm text-muted-foreground">
-          Already have an account?{" "}
-          <a href="/login" className="text-primary hover:underline font-medium">
-            Log in
-          </a>
-        </p>
-      </form>
-=======
           {/* client-side pre-submit validator + submit button */}
           <SignupPageClient formId="signup-form" initialDraft={initialDraft} />
         </form>
       </div>
->>>>>>> d7d832ff
     </div>
   );
 }